#include <sys/types.h>
#include <pwd.h>

#include <cerrno>
#include <stdexcept>

#include <plog/Log.h>
#include <toml++/toml.h>

#include "Config.h"

std::filesystem::path Config::gStoragePath;
std::vector<Config::AccessDescriptor> Config::gAllowList;

/**
 * @brief Parse configuration file
 *
 * Read the TOML-encoded configuration file at the specified path.
 */
void Config::Read(const std::filesystem::path &path) {
    const auto tbl = toml::parse_file(path.native());

    // data store settings
    const auto storage = tbl["storage"];
    if(!storage || !storage.is_table()) {
        throw std::runtime_error("invalid `storage` key");
    }

    ReadStorage(*storage.as_table());

    // access control
    const auto access = tbl["access"];
    if(!access || !access.is_table()) {
        throw std::runtime_error("invalid `access` key");
    }
}

/**
 * @brief Read storage configuration
 *
 * Assemble the full path to the sqlite database file that stores the configuration data, while
 * checking that the containing directory at least exists.
 */
void Config::ReadStorage(const toml::table &tbl) {
    // get directory
    const std::string dir = tbl["dir"].value_or("");
    gStoragePath = dir;

    if(!std::filesystem::is_directory(gStoragePath)) {
        throw std::runtime_error("invalid storage directory");
    }

    // append the db name to it
    const std::string name = tbl["db"].value_or("");
    if(name.empty()) {
        throw std::runtime_error("invalid storage file");
    }

    gStoragePath /= name;

<<<<<<< HEAD
    std::cout << "storage path: " << gStoragePath << std::endl;
}

/**
 * @brief Read access configuration
 *
 * This gets the default access mode, followed by any explicitly allowed keys/key paths.
 */
void Config::ReadAccess(const toml::table &tbl) {
    // default mode

    // allowed accesses
    const auto accesses = tbl["allow"];
    if(!accesses) {
        return;
    } else if(!accesses.is_array_of_tables()) {
        throw std::runtime_error("invalid access.allow key (expected array of tables)");
    }

    auto arr = *accesses.as_array();
    arr.for_each([](auto&& tbl) {
        if(!tbl.is_table()) {
            throw std::runtime_error("invalid access.allow value (expected table)");
        }
        ReadAccessAllow(*tbl.as_table());
    });
}

/**
 * @brief Process a single allow list entry
 *
 * We expect to have some sort of definition of the source (usually, via the `user` key, which can
 * be either an uid or username we look up and convert to uid) and the allowed key paths to access
 * in the form of the `paths` array, which is strings.
 *
 * Key paths can be specified as literal key names, or with a wildcard character to specify all
 * keys under a certain path.
 */
void Config::ReadAccessAllow(const toml::table &tbl) {
    AccessDescriptor desc;

    // get the access specifier
    const auto user = tbl["user"];
    if(!user) {
        throw std::runtime_error("missing access.allow.user key");
    }

    user.visit([&desc](auto&& n) {
        // look up username
        if constexpr (toml::is_string<decltype(n)>) {
            const auto name = *n;

            errno = 0;
            auto pwd = getpwnam(name.c_str());
            if(!pwd && errno) {
                throw std::system_error(errno, std::generic_category(), "getpwnam");
            } else if(!pwd) {
                //PLOG_ERROR << "failed to look up username '" << name << "'!";
            } else {
                desc.user = pwd->pw_uid;
            }
        }
        // literal uid
        else if constexpr (toml::is_integer<decltype(n)>) {
            desc.user = static_cast<uid_t>(*n);
        } else {
            throw std::runtime_error("invalid access.allow.user value (expected integer or string)");
        }
    });

    // allowed key paths
    const auto paths = tbl["paths"];
    if(!paths || !paths.is_array()) {
        throw std::runtime_error("invalid access.allow.paths key (expected array)");
    }

    paths.as_array()->for_each([&desc](auto&& el) {
        if(!el.is_string()) {
            throw std::runtime_error("invalid access.allow.paths value (expected string)");
        }
        desc.allowed.emplace(*(el.as_string()));
    });

    // store it in allow list
    gAllowList.emplace_back(std::move(desc));
=======
    PLOG_INFO << "storage path: " << gStoragePath;
>>>>>>> 16fb2368
}<|MERGE_RESOLUTION|>--- conflicted
+++ resolved
@@ -58,8 +58,7 @@
 
     gStoragePath /= name;
 
-<<<<<<< HEAD
-    std::cout << "storage path: " << gStoragePath << std::endl;
+    PLOG_INFO << "storage path: " << gStoragePath;
 }
 
 /**
@@ -144,7 +143,4 @@
 
     // store it in allow list
     gAllowList.emplace_back(std::move(desc));
-=======
-    PLOG_INFO << "storage path: " << gStoragePath;
->>>>>>> 16fb2368
 }